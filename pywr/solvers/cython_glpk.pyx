# cython: profile=False
from libc.stdlib cimport malloc, free

from pywr.core import BaseInput, BaseOutput, BaseLink
from pywr._core cimport *

include "glpk.pxi"

cdef class CythonGLPKSolver:
    cdef glp_prob* prob
    cdef glp_smcp smcp
    cdef int idx_col_routes
    cdef int idx_row_non_storages
    cdef int idx_row_cross_domain
    cdef int idx_row_storages

    cdef object routes
    cdef object non_storages
    cdef object storages

    def __cinit__(self):
        # create a new problem
        self.prob = glp_create_prob()
        # disable console messages
        glp_init_smcp(&self.smcp)
        self.smcp.msg_lev = GLP_MSG_ERR

    def __dealloc__(self):
        # free the problem
        glp_free(self.prob)

    cpdef object setup(self, model):
        cdef Node supply
        cdef Node demand
        cdef Node node
        cdef double min_flow
        cdef double max_flow
        cdef double cost
        cdef double avail_volume
        cdef int col, row
        cdef int* ind
        cdef double* val
        cdef double lb
        cdef double ub
        cdef Timestep timestep
        cdef int status
        cdef cross_domain_row

        routes = model.find_all_routes(BaseInput, BaseOutput, valid=(BaseLink, BaseInput, BaseOutput))
        # Find cross-domain routes
        cross_domain_routes = model.find_all_routes(BaseOutput, BaseInput, max_length=2, domain_match='different')

        non_storages = []
        storages = []
        for some_node in model.nodes():
            if isinstance(some_node, (BaseInput, BaseLink, BaseOutput)):
                non_storages.append(some_node)
            if isinstance(some_node, Storage):
                storages.append(some_node)

        assert(routes)
        assert(non_storages)

        # clear the previous problem
        glp_erase_prob(self.prob)
        glp_set_obj_dir(self.prob, GLP_MIN)
        # add a column for each route
        self.idx_col_routes = glp_add_cols(self.prob, <int>(len(routes)))

        # create a lookup for the cross-domain routes.
        cross_domain_cols = {}
        for cross_domain_route in cross_domain_routes:
            # These routes are only 2 nodes. From demand to supply
            demand, supply = cross_domain_route
            # TODO make this time varying.
            conv_factor = supply.get_conversion_factor()
            supply_cols = [(n, conv_factor) for n, route in enumerate(routes) if route[0] is supply]
            # create easy lookup for the route columns this demand might
            # provide cross-domain connection to
            if demand in cross_domain_cols:
                cross_domain_cols[demand].extend(supply_cols)
            else:
                cross_domain_cols[demand] = supply_cols

        # explicitly set bounds on route and demand columns
        for col, route in enumerate(routes):
            glp_set_col_bnds(self.prob, self.idx_col_routes+col, GLP_LO, 0.0, DBL_MAX)

        # constrain supply minimum and maximum flow
        self.idx_row_non_storages = glp_add_rows(self.prob, len(non_storages))
        # Add rows for the cross-domain routes.
        if len(cross_domain_cols) > 0:
            self.idx_row_cross_domain = glp_add_rows(self.prob, len(cross_domain_cols))

        cross_domain_row = 0
        for row, some_node in enumerate(non_storages):
            # Differentiate betwen the node type.
            # Input & Output only apply their flow constraints when they
            # are the first and last node on the route respectively.
            if isinstance(some_node, BaseInput):
                cols = [n for n, route in enumerate(routes) if route[0] is some_node]
            elif isinstance(some_node, BaseOutput):
                cols = [n for n, route in enumerate(routes) if route[-1] is some_node]
            else:
                # Other nodes apply their flow constraints to all routes passing through them
                cols = [n for n, route in enumerate(routes) if some_node in route]
            ind = <int*>malloc((1+len(cols)) * sizeof(int))
            val = <double*>malloc((1+len(cols)) * sizeof(double))
            for n, c in enumerate(cols):
                ind[1+n] = 1+c
                val[1+n] = 1
            glp_set_mat_row(self.prob, self.idx_row_non_storages+row, len(cols), ind, val)
            glp_set_row_bnds(self.prob, self.idx_row_non_storages+row, GLP_FX, 0.0, 0.0)

            # Add constraint for cross-domain routes
            # i.e. those from a demand to a supply
            if some_node in cross_domain_cols:
                col_vals = cross_domain_cols[some_node]
                ind = <int*>malloc((1+len(col_vals)+len(cols)) * sizeof(int))
                val = <double*>malloc((1+len(col_vals)+len(cols)) * sizeof(double))
                for n, c in enumerate(cols):
                    ind[1+n] = 1+c
                    val[1+n] = -1
                for n, (c, v) in enumerate(col_vals):
                    ind[1+n+len(cols)] = 1+c
                    val[1+n+len(cols)] = 1./v
                glp_set_mat_row(self.prob, self.idx_row_cross_domain+cross_domain_row, len(col_vals)+len(cols), ind, val)
                glp_set_row_bnds(self.prob, self.idx_row_cross_domain+cross_domain_row, GLP_FX, 0.0, 0.0)
                cross_domain_row += 1

        # storage
        if len(storages):
            self.idx_row_storages = glp_add_rows(self.prob, len(storages))
        for col, storage in enumerate(storages):
            cols_output = [n for n, route in enumerate(routes) if route[-1] in storage.outputs]
            cols_input = [n for n, route in enumerate(routes) if route[0] in storage.inputs]
            ind = <int*>malloc((1+len(cols_output)+len(cols_input)) * sizeof(int))
            val = <double*>malloc((1+len(cols_output)+len(cols_input)) * sizeof(double))
            for n, c in enumerate(cols_output):
                ind[1+n] = self.idx_col_routes+c
                val[1+n] = 1
            for n, c in enumerate(cols_input):
                ind[1+len(cols_output)+n] = self.idx_col_routes+c
                val[1+len(cols_output)+n] = -1
            glp_set_mat_row(self.prob, self.idx_row_storages+col, len(cols_output)+len(cols_input), ind, val)

        self.routes = routes
        self.non_storages = non_storages
        self.storages = storages

    cpdef object solve(self, model):
        cdef int[:] scenario_combination
        cdef int scenario_id
        for scenario_id, scenario_combination in enumerate(model.scenarios.combinations):
            self._solve_scenario(model, scenario_id, scenario_combination)

    cdef object _solve_scenario(self, model, int scenario_id, int[:] scenario_indices):
        cdef Node node
        cdef double min_flow
        cdef double max_flow
        cdef double cost
        cdef double avail_volume
        cdef int col
        cdef int* ind
        cdef double* val
        cdef double lb
        cdef double ub
        cdef Timestep timestep
        cdef int status
        cdef cross_domain_col

        timestep = model.timestep
        routes = self.routes
        non_storages = self.non_storages
        storages = self.storages

        # update route properties
        for col, route in enumerate(routes):
<<<<<<< HEAD
            cost = 0.0
            for node in route:
                cost += node.get_cost(timestep, scenario_indices)
=======
            cost = route[0].get_cost(timestep, scenario_indices)
            for node in route[1:-1]:
                if isinstance(node, BaseLink):
                    cost += node.get_cost(timestep, scenario_indices)
>>>>>>> dfb8ca17
            glp_set_obj_coef(self.prob, self.idx_col_routes+col, cost)

        # update non-storage properties
        for col, node in enumerate(non_storages):
            min_flow = inf_to_dbl_max(node.get_min_flow(timestep, scenario_indices))
            max_flow = inf_to_dbl_max(node.get_max_flow(timestep, scenario_indices))
            glp_set_row_bnds(self.prob, self.idx_row_non_storages+col, constraint_type(min_flow, max_flow), min_flow, max_flow)

        # update storage node constraint
        for col, storage in enumerate(storages):
            max_volume = storage.get_max_volume(timestep, scenario_indices)
            avail_volume = max(storage._volume[scenario_id] - storage.get_min_volume(timestep, scenario_indices), 0.0)
            # change in storage cannot be more than the current volume or
            # result in maximum volume being exceeded
            lb = -avail_volume/timestep.days
            ub = (max_volume-storage._volume[scenario_id])/timestep.days
            glp_set_row_bnds(self.prob, self.idx_row_storages+col, constraint_type(lb, ub), lb, ub)

        # attempt to solve the linear programme
        glp_simplex(self.prob, &self.smcp)

        status = glp_get_status(self.prob)
        if status != GLP_OPT:
            raise RuntimeError(status_string[status])

        route_flow = [glp_get_col_prim(self.prob, col+1) for col in range(0, len(routes))]
        change_in_storage = [glp_get_row_prim(self.prob, self.idx_row_storages+col) for col in range(0, len(storages))]

        result = {}

        for route, flow in zip(routes, route_flow):
            # TODO make this cleaner.
            route[0].commit(scenario_id, flow)
            route[-1].commit(scenario_id, flow)
            for node in route[1:-1]:
                if isinstance(node, BaseLink):
                    node.commit(scenario_id, flow)

        return route_flow, change_in_storage<|MERGE_RESOLUTION|>--- conflicted
+++ resolved
@@ -176,16 +176,11 @@
 
         # update route properties
         for col, route in enumerate(routes):
-<<<<<<< HEAD
-            cost = 0.0
-            for node in route:
-                cost += node.get_cost(timestep, scenario_indices)
-=======
             cost = route[0].get_cost(timestep, scenario_indices)
             for node in route[1:-1]:
                 if isinstance(node, BaseLink):
                     cost += node.get_cost(timestep, scenario_indices)
->>>>>>> dfb8ca17
+            cost += route[-1].get_cost(timestep, scenario_indices)
             glp_set_obj_coef(self.prob, self.idx_col_routes+col, cost)
 
         # update non-storage properties
