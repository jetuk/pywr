--- conflicted
+++ resolved
@@ -3,11 +3,7 @@
 
 from __future__ import print_function
 
-<<<<<<< HEAD
-from . import _core
-=======
 from pywr import _core
->>>>>>> b5de881f
 
 import os
 from IPython.core.magic_arguments import kwds
@@ -61,27 +57,17 @@
     def __next__(self, ):
         return self.next()
 
-<<<<<<< HEAD
     def next(self, ):
         current = self.current
         index = self.index
         if current > self.end:
-=======
-    def __next__(self):
-        if self.current > self.end:
->>>>>>> b5de881f
             raise StopIteration()
 
         # Increment to next timestep
         self.current += self.delta
-        timestep = _core.Timestep(self.current, self.index, self.delta.days)
         self.index += 1
-<<<<<<< HEAD
         # Return this timestep
         return _core.Timestep(current, index, self.delta.days)
-=======
-        return timestep
->>>>>>> b5de881f
 
 
 class Model(object):
