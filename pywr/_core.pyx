--- conflicted
+++ resolved
@@ -55,12 +55,6 @@
 
     property shape:
         def __get__(self):
-<<<<<<< HEAD
-            return (sc._size for sc in self._collection._scenarios)
-
-    cpdef int ravel_indices(self, int[:] scenario_indices):
-        return np.ravel_multi_index(scenario_indices, self.shape)
-=======
             if len(self._scenarios) == 0:
                 return (1, )
             return (sc._size for sc in self._scenarios)
@@ -70,7 +64,6 @@
         if scenario_indices.size == 0:
             return 0
         return np.ravel_multi_index(scenario_indices, np.array(self.shape))
->>>>>>> 18cd77bb
 
 
 cdef class Timestep:
